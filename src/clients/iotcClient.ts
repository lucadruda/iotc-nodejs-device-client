--- conflicted
+++ resolved
@@ -140,23 +140,7 @@
             const registration = await this.deviceProvisioning.register(this.scopeId, this.protocol, x509Security);
             connectionString = `HostName=${registration.assignedHub};DeviceId=${registration.deviceId};x509=true`;
         }
-<<<<<<< HEAD
-        else {
-            let sasKey;
-            if (this.authenticationType == IOTC_CONNECT.SYMM_KEY) {
-                sasKey = this.deviceProvisioning.computeDerivedKey(this.options as string, this.id);
-            }
-            else {
-                sasKey = this.options as string;
-            }
-            const sasSecurity = await this.deviceProvisioning.generateSymKeySecurityClient(this.id, sasKey);
-            const registration = await this.deviceProvisioning.register(this.scopeId, this.protocol, sasSecurity);
-            connectionString = `HostName=${registration.assignedHub};DeviceId=${registration.deviceId};SharedAccessKey=${sasKey}`;
-        }
-        else if (this.authenticationType == IOTC_CONNECT.CONN_STRING) {
-=======
        else if (this.authenticationType == IOTC_CONNECT.CONN_STRING) {
->>>>>>> e40678e8
             // Just pass the provided connection string.
             connectionString = this.options;
         }

// Copyright (c) Luca Druda. All rights reserved.
// Licensed under the MIT license. See LICENSE file in the project root for full license information.

<<<<<<< HEAD

export { IIoTCClient };
export { IoTCClient };
export { CertificateGenerator };
export * from './types/constants';
=======
export { IoTCClient } from './clients/iotcClient';
export * from './types/constants';
export * from './types/interfaces';
export * from './utils/common';
>>>>>>> 9a0cb391
<|MERGE_RESOLUTION|>--- conflicted
+++ resolved
@@ -1,15 +1,7 @@
 // Copyright (c) Luca Druda. All rights reserved.
 // Licensed under the MIT license. See LICENSE file in the project root for full license information.
 
-<<<<<<< HEAD
-
-export { IIoTCClient };
-export { IoTCClient };
-export { CertificateGenerator };
-export * from './types/constants';
-=======
 export { IoTCClient } from './clients/iotcClient';
 export * from './types/constants';
 export * from './types/interfaces';
-export * from './utils/common';
->>>>>>> 9a0cb391
+export * from './utils/common';